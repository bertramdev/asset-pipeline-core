/*
 * Copyright 2014 the original author or authors.
 *
 * Licensed under the Apache License, Version 2.0 (the "License");
 * you may not use this file except in compliance with the License.
 * You may obtain a copy of the License at
 *
 *    http://www.apache.org/licenses/LICENSE-2.0
 *
 * Unless required by applicable law or agreed to in writing, software
 * distributed under the License is distributed on an "AS IS" BASIS,
 * WITHOUT WARRANTIES OR CONDITIONS OF ANY KIND, either express or implied.
 * See the License for the specific language governing permissions and
 * limitations under the License.
 */
package asset.pipeline

import asset.pipeline.grails.AssetProcessorService
import asset.pipeline.grails.AssetResourceLocator
import asset.pipeline.grails.fs.*
import asset.pipeline.fs.*
import asset.pipeline.*
import grails.util.BuildSettings
import org.grails.plugins.BinaryGrailsPlugin
import org.grails.web.config.http.GrailsFilters
import groovy.util.logging.Commons
import org.springframework.util.ClassUtils

@Commons
class AssetPipelineGrailsPlugin extends grails.plugins.Plugin {
    def grailsVersion   = "3.0 > *"
    def title           = "Asset Pipeline Plugin"
    def author          = "David Estes"
    def authorEmail     = "destes@bcap.com"
    def description     = 'The Asset-Pipeline is a plugin used for managing and processing static assets in Grails applications. Asset-Pipeline functions include processing and minification of both CSS and JavaScript files. It is also capable of being extended to compile custom static assets, such as CoffeeScript.'
    def documentation   = "http://www.asset-pipeline.com"
    def license         = "APACHE"
    def organization    = [ name: "Bertram Capital", url: "http://www.bertramcapital.com/" ]
    def issueManagement = [ system: "GITHUB", url: "http://github.com/bertramdev/grails-asset-pipeline/issues" ]
    def scm             = [ url: "http://github.com/bertramdev/grails-asset-pipeline" ]
    def pluginExcludes  = [
        "grails-app/assets/**",
        "test/dummy/**"
    ]
    def developers      = [ [name: 'Brian Wheeler'] ]
    def loadAfter = ['url-mappings']

    void doWithApplicationContext() {
        //Register Plugin Paths
        def ctx = applicationContext
        AssetPipelineConfigHolder.registerResolver(new FileSystemAssetResolver('application',"${BuildSettings.BASE_DIR}/grails-app/assets"))

        try {
            ctx.pluginManager.getAllPlugins()?.each { plugin ->
                if(plugin instanceof BinaryGrailsPlugin) {
                    def projectDirectory = plugin.getProjectDirectory()
                    if(projectDirectory) {
                        String assetPath = new File(plugin.getProjectDirectory(),"grails-app/assets").canonicalPath
                        AssetPipelineConfigHolder.registerResolver(new FileSystemAssetResolver(plugin.name,assetPath))
                    }
                }
            }
        } catch(ex) {
            log.warn("Error loading exploded plugins ${ex}",ex)
        }
        AssetPipelineConfigHolder.registerResolver(new ClasspathAssetResolver('classpath', 'META-INF/assets','META-INF/assets.list'))
        AssetPipelineConfigHolder.registerResolver(new ClasspathAssetResolver('classpath', 'META-INF/static'))
        AssetPipelineConfigHolder.registerResolver(new ClasspathAssetResolver('classpath', 'META-INF/resources'))
    }

    Closure doWithSpring() {{->
        def application = grailsApplication
        def config = application.config
        def assetsConfig = config.getProperty('grails.assets', Map, [:])

        def manifestProps = new Properties()
        def manifestFile


        try {
            manifestFile = applicationContext.getResource("assets/manifest.properties")
            if(!manifestFile.exists()) {
                manifestFile = applicationContext.getResource("classpath:assets/manifest.properties")
            }
        } catch(e) {
            if(application.warDeployed) {
                log.warn "Unable to find asset-pipeline manifest, etags will not be properly generated"
            }
        }

        def useManifest = assetsConfig.useManifest ?: true

        if(useManifest && manifestFile?.exists()) {
            try {
                manifestProps.load(manifestFile.inputStream)
                assetsConfig.manifest = manifestProps
                AssetPipelineConfigHolder.manifest = manifestProps
            } catch(e) {
                log.warn "Failed to load Manifest"
            }
        }

        if(assetsConfig instanceof org.grails.config.NavigableMap) {
            AssetPipelineConfigHolder.config = assetsConfig.toFlatConfig()
        } else {
            AssetPipelineConfigHolder.config = assetsConfig
        }

        if (BuildSettings.TARGET_DIR) {
            AssetPipelineConfigHolder.config.cacheLocation = new File((File) BuildSettings.TARGET_DIR, ".assetcache").canonicalPath
        }
        assetProcessorService(AssetProcessorService)
<<<<<<< HEAD
        // grailsLinkGenerator(cacheUrls ? CachingLinkGenerator : LinkGenerator, serverURL) { bean ->
        //     bean.autowire = true
        // }
=======
>>>>>>> aa49ecf2

        assetResourceLocator(AssetResourceLocator) { bean ->
            bean.parent = "abstractGrailsResourceLocator"
        }

        def mapping = assetsConfig.containsKey('mapping') ? assetsConfig.mapping?.toString() : 'assets'

        ClassLoader classLoader = application.classLoader
        Class registrationBean = ClassUtils.isPresent("org.springframework.boot.web.servlet.FilterRegistrationBean", classLoader ) ?
                                    ClassUtils.forName("org.springframework.boot.web.servlet.FilterRegistrationBean", classLoader) :
                                    ClassUtils.forName("org.springframework.boot.context.embedded.FilterRegistrationBean", classLoader)
        assetPipelineFilter(registrationBean) {
            order = GrailsFilters.ASSET_PIPELINE_FILTER.order
            filter = new asset.pipeline.AssetPipelineFilter()
            if(!mapping) {
                urlPatterns = ["/*".toString()]
            } else {
                urlPatterns = ["/${mapping}/*".toString()]
            }
            
        }
    }}
}<|MERGE_RESOLUTION|>--- conflicted
+++ resolved
@@ -110,12 +110,6 @@
             AssetPipelineConfigHolder.config.cacheLocation = new File((File) BuildSettings.TARGET_DIR, ".assetcache").canonicalPath
         }
         assetProcessorService(AssetProcessorService)
-<<<<<<< HEAD
-        // grailsLinkGenerator(cacheUrls ? CachingLinkGenerator : LinkGenerator, serverURL) { bean ->
-        //     bean.autowire = true
-        // }
-=======
->>>>>>> aa49ecf2
 
         assetResourceLocator(AssetResourceLocator) { bean ->
             bean.parent = "abstractGrailsResourceLocator"
