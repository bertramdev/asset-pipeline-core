--- conflicted
+++ resolved
@@ -77,16 +77,8 @@
 
             project.tasks.withType(Jar) { Jar bundleTask ->
                 bundleTask.dependsOn assetPrecompileTask
-<<<<<<< HEAD
                 bundleTask.from assetPipeline.compileDir, {
                     into "assets"
-                    // if(!(bundleTask instanceof War)) {
-                    //     into "META-INF"
-                    // }
-=======
-                bundleTask.from defaultConfiguration.compileDir, {
-                  into "assets"
->>>>>>> 90d6da45
                 }
             }
 
