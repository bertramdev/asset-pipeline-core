[[introduction]]
== Introduction

The asset-pipeline provides first class static and 'not so static' asset management for the JVM including many native framework integrations. It is highly extensible and provides processing of dynamic languages like LESS, SASS, Coffee, Typescript, and more. This goes beyond simple asset packaging and processing (making tools like grunt or webpack unnecessary for building high quality single page apps on the JVM), but also takes it a step further by providing features for optimally serving assets from your application as well.

This guide documents configuration and usage examples of the asset-pipeline plugin.

=== Release History

<<<<<<< HEAD
* June 3, 2016
** 2.10.0 Release - Adds asset_url() method to javascript processing for resolving assets with properly digested names within your javascript files. See Concepts section on Relative Urls.
* May 24, 2016
** 2.9.1 Release - Fixes asset resolution issues with libsass in sass-asset-pipeline
=======
* June 16, 2016
** 2.9.2 Release - Bug fixes with grails bootup and copying files to external folder.
>>>>>>> 0095f9f1
* May 23, 2016
** 2.9.0 Release - sass-asset-pipeline moved to compass-asset-pipeline and new sass-asset-pipeline using jsass (libsass) added. New Documentation and Website release.
* April 22, 2016
** 2.8.0 Release - Bug fixes, New classpath resolver for binary plugin require_tree support. New asset-defer option for javascript taglib.
** 3.2.0 Release - Exploded plugin support, and jarTaskName support. Bug fixes, New classpath resolver for binary plugin require_tree support. New asset-defer option for javascript taglib.
** April 5, 2016
** 3.1.3 , 2.7.4 Release - Fixes for webjar asset resolution or any binary dependency
** March 24, 2016
** 3.1.2 Release - More aggressive closing of open file handles in Servlet filter for more efficient use of resources
** 2.7.2 Release - More aggressive closing of open file handles in Servlet filter for more efficient use of resources
** March 9, 2016
** 3.1.1 Release - Improvements to compile time performance,fixed bootstrap bug, reducing open file handles
** 2.7.2 Release - Improvements to compile time performance, fixed bootstrap bug, and moving of .asscache to target folder
** March 4, 2016
** 2.7.0 Release - Fixes bugs in filter and compiler
** 3.1.0 Release - 2.7.0 release of core for grails 3.1
* Nobember 24, 2015
** 2.6.7 Release - Core version bump with fixes for less4j and regex excludes support
** 3.0.15 (grails3) Release - Core version bump with fixes for less4j and regex excludes support
* November 16, 2015
** 3.0.14 (grails3) Release - Fixes a bug in SpringClassPath Resolver related to require_tree
** 2.6.6 Release - Fixes a bug in SpringClassPath resolver related to require_tree
** 3.0.12 (grails3) Release - Fixes to compile time performance and runtime using stream buffers
** 2.6.4 Release - Improved compile time performance
* November 11, 2015
** 3.0.11 (grails3) Release - Fixes to thread safety, and compile static fixes.
* October 22, 2015
** 3.0.10 (grails3) Release - Cleaned up debug output
** 3.0.9 (grails3) Release - Asset Compiler is now streaming for binary files. Lower memory usage, faster builds. Production asset serving now caches resources for more speed. Fixed AssetResourceLocator in production mode
* October 21, 2015
** 2.6.2 Release - less4j dependency updates for less Module
* October 6, 2015
** 2.5.9 Release - More fixes to AssetResourceLocator
* October 5, 2015
** 2.5.8 Release - More features for Last Modified date and If-Last-Modified headers. Also core bump with fixes for build phase
* October 3, 2015
** 2.5.6 Release - Fixing bug in asset filter for cache
** 2.5.6 Release - Fixing bug in asset filter for cache
** 2.5.5 Release - Asset Compiler is now streaming for binary files. Lower memory usage, faster builds. Production asset serving now caches resources for more speed. Fixed AssetResourceLocator in production mode
* October 2, 2015
** 2.5.4 Release - More enhancements to Last Modified headers, also fixes for jar resolution.
* September 29, 2015
** 2.5.2 Release - Add Last Modified Header as well as fixes to assetPathExists taglib
* August 21, 2015
** 3.0.8 Release - Added bundle=true attribute option to javascript and stylesheet taglib.
** 2.5.1 Release - Added bundle=true attribute option to javascript and stylesheet taglib.
* August 13, 2015
** 2.5.0 Release - Development Runtime cache is now persisted for faster load times! Gradle enhancements for resolvers and deduplicated plugins. Can also now include non digested files in war if needed. Added skipNonDigests config option.
* July 30, 2015
** 3.0.6 Grails3 Release - Fixes issues with extracted WAR containers
* July 29, 2015
** 2.4.3 Release - Fixes for gradle plugin portal only
** 2.4.2 Release - Fixes bug in CSS and HTML Relative URL digest replacement being inaccurate
* July 28, 2015
** 2.4.0 Release - Fixes bug in asset resolvers being overly aggressive about matching files with wrong extension type.
* July 2, 2015
** 2.3.9 Release - Fix in _AssetCompile gant script for buildDir, bad quotation used around string
* June 30, 2015
** 2.3.8 Release - Fixes Jar asset injection for gradle and grails 3.x when assets.compileDir is non standard.
** 3.0.2 Grails 3 Module - Updated to work with changes to public class directives in core.
* June 27, 2015
** 2.3.7 Release - Fixes to relative path replacement in css/html. Improvements in Angular @ngInject minification. Support for custom directives on files (i.e. //=wrapped)
* June 19, 2015
** 2.3.2 Release - Fixes for html processor and performance improvements in css processor
* June 18, 2015
** 2.3.0 Release - HtmlProcessor can now recalculate relative urls with digests on processing of static html. Fixed issues with classpath file resolution and cache. Better gradle support, boot support, and ratpack support.
* June 16, 2015
** 2.2.5 Release - Fixing classpath resolution bug with cache.
* May 31, 2015
** 2.2.3 Release - No longer storing non digest versions in war file, cutting overhead in half. Also removed Commons i/o dependency. Faster byte stream.
* May 29, 2015
** 2.2.2 Release - Also now scans 'provided' jar dependencies
** 2.2.1 Release - Fixed issue with binary plugins in war build not including assets
* March 5, 2015
** 2.1.4 Release - Removed some debug printlns. Whoops!
* February 25, 2015
** 2.1.3 Release - Fixed bug preventing images / non processable entities from being loaded from binary plugins.
** 2.1.2 Release - Performance Improvement on scanning classpath for binary plugin assets
* January 28, 2015
** 2.1.1 Release - Fixed Binary / Classpath Resolver Support. Now scans META-INF/assets, META-INF/static, and META-INF/resources (yes that means webjars).
* January 5, 2015
** 2.1.0 Release - Fixed bug in CSS Processor breaking asset compile
* December 31, 2014
** 2.0.21 Release - Nested Grails related asset-pipeline classes into the asset.pipeline.grails package so that the asset.pipeline package does not get marked reloadable
* December 29, 2014
** 2.0.20 Release - Fixed bug in CSSProcessor and cache digest names, Fixed absolute path issue, documentation improvements, resolver improvements
* December 10, 2014
** 2.0.17 Release - Fixed bug in CSSProcessor for recalculating relative paths
** 2.0.16 Release - Fixed bug on 2nd war compile with Windows Platforms
* December 5, 2014
** 2.0.14 Release - Fixed compileDir for maven based builds
* December 3, 2014
** 2.0.13 Release - Faster Dev Mode, Fixed bug in war build, Fixed Css Processor with image paths. Fixed files with spaces.
** 2.0.11 Release - We no longer export groovy,groovy-templates dependency since grails uses groovy-all
** 2.0.10 Release - Fixed a bug in require_tree directive being a little too grabby. Also fixed windows platform support.
* December 2, 2014
** 2.0.8 Release - Moved to the new Asset-Pipeline-Core library with 2x faster compiling, binary plugin support, sourcemaps and more.
* July 29, 2014
** 1.9.6 Release - Whoops I had a typo. Thanks Travis.ci
* July 29, 2014
** 1.9.5 Release - Fixed Windows Platform Bug in CSS. Upgraded to UglifyJS2.0
* July 11, 2014
** 1.9.3 Release - Fixed ETag Headers for non-digested files, and updated project docs.
* July 10, 2014
** 1.9.2 Release - Fixed bug in cache manager, updated docs.
** 1.9.1 Release - Added commons-io dependency for more recent versions of grails.
* June 28, 2014
** 1.9.0 Release - Added Absolute Image Support, Various bug fixes. Documentation Improvements.
* June 6, 2014
** 1.8.11 Release - require_tree directive now falls back to absolute references if path doesn't exist relatively
* June 1, 2014
** 1.8.10 Release - Added Support for comma delimited require lists
* April 30, 2014
** 1.8.7 Release - ETag Header Support and Vary: Accept-Encoding
* April 29, 2014
** 1.8.6 Release - AssetResourceLocator fix
* April 28, 2014
** 1.8.5 Release - GGTS and STS Eclipse Groovy Compiler Fixes
** 1.8.4 Release - GGTS and STS Eclipse Groovy Compiler Fixes
* October 13, 2013
** 1.0.1 release
* October 28, 2013
** 1.0.2 release
* November 22, 2013
** 1.1.2 Release
** 1.1.3 Release

<|MERGE_RESOLUTION|>--- conflicted
+++ resolved
@@ -7,15 +7,14 @@
 
 === Release History
 
-<<<<<<< HEAD
+* June 16, 2016
+** 2.9.4 Release - Bug fixes with grails bootup and copying files to external folder.
+** 2.9.3 Release - Bug fixes with grails bootup and copying files to external folder.
+** 2.9.2 Release - Bug fixes with grails bootup and copying files to external folder.
 * June 3, 2016
 ** 2.10.0 Release - Adds asset_url() method to javascript processing for resolving assets with properly digested names within your javascript files. See Concepts section on Relative Urls.
 * May 24, 2016
 ** 2.9.1 Release - Fixes asset resolution issues with libsass in sass-asset-pipeline
-=======
-* June 16, 2016
-** 2.9.2 Release - Bug fixes with grails bootup and copying files to external folder.
->>>>>>> 0095f9f1
 * May 23, 2016
 ** 2.9.0 Release - sass-asset-pipeline moved to compass-asset-pipeline and new sass-asset-pipeline using jsass (libsass) added. New Documentation and Website release.
 * April 22, 2016
