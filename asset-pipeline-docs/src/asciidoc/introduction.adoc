--- conflicted
+++ resolved
@@ -6,13 +6,11 @@
 This guide documents configuration and usage examples of the asset-pipeline plugin.
 
 === Release History
-<<<<<<< HEAD
+
 * January 26, 2017
-** 2.13.0 - AssetCompiler is now Concurrent with a default maxThreads of 4, this can be adjusted in build.gradle via assets{} block 
-=======
+** 2.13.0 - AssetCompiler is now Concurrent with a default maxThreads of 4, this can be adjusted in build.gradle via assets{} block
 * January 24, 2017
 ** 2.12.10 - Fix a cache manager concurrancy bug and more jsx improvements
->>>>>>> 1d83e356
 * January 16, 2017
 ** 2.12.7 - Fixes to jsx-asset-pipeline parsing in comment handling in expressions
 ** 2.12.6 - Fixes to jsx-asset-pipeline parsing in comment handling in expressions
