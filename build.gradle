buildscript {
	repositories {
		mavenLocal()
		jcenter()
	}
	dependencies {
	}
}

subprojects {
<<<<<<< HEAD
	version = '2.14.4'
=======
	version = '2.14.5'
>>>>>>> 1f8c1bd3
}

apply plugin: 'groovy'
apply plugin: 'idea'

group = 'com.bertramlabs.plugins'

repositories {
	jcenter()
	mavenCentral()
}

// groovydoc {
// 	groovyClasspath = configurations.doc
// }

dependencies {
	compile 'org.codehaus.groovy:groovy:2.0.7'
	compile 'org.codehaus.groovy:groovy-templates:2.0.7'
	compile 'org.mozilla:rhino:1.7R4'
	compile 'com.google.javascript:closure-compiler-unshaded:v20160315'
	compile 'commons-logging:commons-logging:1.1.1'
	testCompile 'org.spockframework:spock-core:0.7-groovy-2.0'
}

test {
	testLogging {
		exceptionFormat = 'full'
		showStandardStreams = true
	}
}

task wrapper(type: Wrapper) {
	gradleVersion = '3.3'
}<|MERGE_RESOLUTION|>--- conflicted
+++ resolved
@@ -8,11 +8,7 @@
 }
 
 subprojects {
-<<<<<<< HEAD
-	version = '2.14.4'
-=======
 	version = '2.14.5'
->>>>>>> 1f8c1bd3
 }
 
 apply plugin: 'groovy'
